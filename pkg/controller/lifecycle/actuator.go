// SPDX-FileCopyrightText: 2021 SAP SE or an SAP affiliate company and Gardener contributors
//
// SPDX-License-Identifier: Apache-2.0

package lifecycle

import (
	"context"
	_ "embed"
	"fmt"
	"net"
	"strconv"
	"time"

	"github.com/gardener/gardener/extensions/pkg/controller/extension"
	extensionsv1alpha1 "github.com/gardener/gardener/pkg/apis/extensions/v1alpha1"
	"github.com/gardener/gardener/pkg/client/kubernetes"
	"github.com/gardener/gardener/pkg/utils"
	managedresources "github.com/gardener/gardener/pkg/utils/managedresources"
	"github.com/go-logr/logr"
	appsv1 "k8s.io/api/apps/v1"
	corev1 "k8s.io/api/core/v1"
	"k8s.io/apimachinery/pkg/api/resource"
	metav1 "k8s.io/apimachinery/pkg/apis/meta/v1"
	"k8s.io/apimachinery/pkg/runtime"
	"k8s.io/apimachinery/pkg/runtime/serializer"
	"k8s.io/apimachinery/pkg/util/intstr"
	"k8s.io/client-go/rest"
	"k8s.io/utils/ptr"
	"sigs.k8s.io/controller-runtime/pkg/client"
	"sigs.k8s.io/controller-runtime/pkg/log"
	"sigs.k8s.io/controller-runtime/pkg/manager"

	"github.com/gardener/gardener-extension-shoot-networking-filter/imagevector"
	"github.com/gardener/gardener-extension-shoot-networking-filter/pkg/apis/config"
	"github.com/gardener/gardener-extension-shoot-networking-filter/pkg/apis/config/v1alpha1"
	"github.com/gardener/gardener-extension-shoot-networking-filter/pkg/constants"
)

const (
	// ActuatorName is the name of the Networking Policy Filter actuator.
	ActuatorName = constants.ServiceName + "-actuator"
)

// NewActuator returns an actuator responsible for Extension resources.
func NewActuator(mgr manager.Manager, serviceConfig config.Configuration, oauth2secret *config.OAuth2Secret) (extension.Actuator, error) {
	a := &actuator{
		client:        mgr.GetClient(),
		config:        mgr.GetConfig(),
		scheme:        mgr.GetScheme(),
		decoder:       serializer.NewCodecFactory(mgr.GetScheme(), serializer.EnableStrict).UniversalDecoder(),
		logger:        log.Log.WithName(ActuatorName),
		serviceConfig: serviceConfig,
		oauth2secret:  oauth2secret,
	}

	switch a.serviceConfig.EgressFilter.FilterListProviderType {
	case config.FilterListProviderTypeStatic:
		a.provider = newStaticFilterListProvider(context.Background(), a.client, a.logger, a.serviceConfig.EgressFilter.StaticFilterList)
	case config.FilterListProviderTypeDownload:
		a.provider = newDownloaderFilterListProvider(context.Background(), a.client, a.logger,
			a.serviceConfig.EgressFilter.DownloaderConfig, a.oauth2secret)
	default:
		return nil, fmt.Errorf("unexpected FilterListProviderType: %s", a.serviceConfig.EgressFilter.FilterListProviderType)
	}
	a.logger.Info("Update filter list")
	return a, a.provider.Setup()
}

type actuator struct {
	client        client.Client
	config        *rest.Config
	decoder       runtime.Decoder
	serviceConfig config.Configuration
	oauth2secret  *config.OAuth2Secret
	provider      FilterListProvider
	logger        logr.Logger
	scheme        *runtime.Scheme
}

// Reconcile the Extension resource.
func (a *actuator) Reconcile(ctx context.Context, _ logr.Logger, ex *extensionsv1alpha1.Extension) error {
	blackholingEnabled := true
	sleepDuration := "1h"
	staticFilterList := []config.Filter{}
	secretData := map[string][]byte{
		constants.KeyIPV4List: []byte("[]"),
		constants.KeyIPV6List: []byte("[]"),
	}

	shootConfig := &v1alpha1.Configuration{}
	if ex.Spec.ProviderConfig != nil {
		if _, _, err := a.decoder.Decode(ex.Spec.ProviderConfig.Raw, nil, shootConfig); err != nil {
			return fmt.Errorf("failed to decode provider config: %w", err)
		}
	}

	internalShootConfig := &config.Configuration{}
	if err := a.scheme.Convert(shootConfig, internalShootConfig, nil); err != nil {
		return fmt.Errorf("failed to convert shoot config: %w", err)
	}

	if a.serviceConfig.EgressFilter != nil {
		blackholingEnabled = a.serviceConfig.EgressFilter.BlackholingEnabled
<<<<<<< HEAD
=======

>>>>>>> 0951bc05
		if a.serviceConfig.EgressFilter.SleepDuration != nil {
			sleepDuration = a.serviceConfig.EgressFilter.SleepDuration.Duration.String()
		}

		if internalShootConfig.EgressFilter != nil {
			blackholingEnabled = internalShootConfig.EgressFilter.BlackholingEnabled
			staticFilterList = internalShootConfig.EgressFilter.StaticFilterList
		}

		staticProvider, ok := a.provider.(*staticFilterListProvider)
		if ok {
			staticProvider.filterList = a.serviceConfig.EgressFilter.StaticFilterList
			err := a.provider.Setup()
			if err != nil {
				return err
			}
		}

		var err error
		secretData, err = a.readAndRestrictFilterListSecretData(ctx, staticFilterList)
		if err != nil {
			return err
		}
	}

	shootResources, err := getShootResources(blackholingEnabled, sleepDuration, constants.NamespaceKubeSystem, secretData)
	if err != nil {
		return err
	}

	namespace := ex.GetNamespace()
	return managedresources.CreateForShoot(ctx, a.client, namespace, constants.ManagedResourceNamesShoot, "gardener-extension-shoot-networking-filter", false, shootResources)
}

// Delete the Extension resource.
func (a *actuator) Delete(ctx context.Context, _ logr.Logger, ex *extensionsv1alpha1.Extension) error {
	namespace := ex.GetNamespace()
	twoMinutes := 2 * time.Minute

	timeoutShootCtx, cancelShootCtx := context.WithTimeout(ctx, twoMinutes)
	defer cancelShootCtx()

	if err := managedresources.DeleteForShoot(ctx, a.client, namespace, constants.ManagedResourceNamesShoot); err != nil {
		return err
	}

	if err := managedresources.WaitUntilDeleted(timeoutShootCtx, a.client, namespace, constants.ManagedResourceNamesShoot); err != nil {
		return err
	}

	return nil
}

// ForceDelete implements Network.Actuator.
func (a *actuator) ForceDelete(ctx context.Context, log logr.Logger, ex *extensionsv1alpha1.Extension) error {
	return a.Delete(ctx, log, ex)
}

// Restore the Extension resource.
func (a *actuator) Restore(ctx context.Context, log logr.Logger, ex *extensionsv1alpha1.Extension) error {
	return a.Reconcile(ctx, log, ex)
}

// Migrate the Extension resource.
func (a *actuator) Migrate(ctx context.Context, log logr.Logger, ex *extensionsv1alpha1.Extension) error {
	// Keep objects for shoot managed resources so that they are not deleted from the shoot during the migration
	if err := managedresources.SetKeepObjects(ctx, a.client, ex.GetNamespace(), constants.ManagedResourceNamesShoot, true); err != nil {
		return err
	}

	return a.Delete(ctx, log, ex)
}

func (a *actuator) readAndRestrictFilterListSecretData(ctx context.Context, filterList []config.Filter) (map[string][]byte, error) {
	secretData, err := a.provider.ReadSecretData(ctx)
	if err != nil {
		return nil, err
	}
	if a.serviceConfig.EgressFilter.EnsureConnectivity == nil || len(a.serviceConfig.EgressFilter.EnsureConnectivity.SeedNamespaces) == 0 {
		return secretData, err
	}

	seedLoadBalancerIPs, err := a.collectSeedLoadBalancersIPs(ctx, a.serviceConfig.EgressFilter.EnsureConnectivity.SeedNamespaces)
	if err != nil {
		return nil, err
	}

	secretData, err = appendStaticIPs(a.logger, secretData, filterList)
	if err != nil {
		return nil, err
	}

	filteredSecretData, err := filterSecretDataForIPs(a.logger, secretData, seedLoadBalancerIPs)
	if err != nil {
		return nil, err
	}

	modified := false
	for _, key := range []string{constants.KeyIPV4List, constants.KeyIPV6List} {
		if len(secretData[key]) != len(filteredSecretData[key]) {
			modified = true
			a.logger.Info(fmt.Sprintf("modified filterList %s: len changed from %d to %d", key, len(secretData[key]), len(filteredSecretData[key])))
		}
	}
	if !modified {
		a.logger.Info("filterList unmodified by seed load balancers")
	}
	return filteredSecretData, err
}

func (a *actuator) collectSeedLoadBalancersIPs(ctx context.Context, namespaces []string) ([]net.IP, error) {
	var result []net.IP
	var countLBs int
	for _, ns := range namespaces {
		list := &corev1.ServiceList{}
		nsclient := client.NewNamespacedClient(a.client, ns)
		err := nsclient.List(ctx, list)
		if err != nil {
			return nil, err
		}
		for _, svc := range list.Items {
			if svc.Spec.Type == corev1.ServiceTypeLoadBalancer {
				for _, ingress := range svc.Status.LoadBalancer.Ingress {
					countLBs++
					if ingress.IP != "" {
						if ip := net.ParseIP(ingress.IP); ip != nil {
							result = append(result, ip)
						}
					} else if ingress.Hostname != "" {
						if ips, err := net.LookupIP(ingress.Hostname); err == nil {
							result = append(result, ips...)
						} else {
							a.logger.Info("cannot lookup svc loadbalancer", "err", err)
						}
					}
				}
			}
		}
	}
	a.logger.Info(fmt.Sprintf("found %d seed load balancers with %d IP addresses in %d namespaces", countLBs, len(result), len(namespaces)))
	return result, nil
}

// GetShootResources creates resources needed for the egress filter daemonset.
func GetShootResources(blackholingEnabled bool, sleepDuration, namespace string, secretData map[string][]byte) (map[string][]byte, error) {
	return getShootResources(blackholingEnabled, sleepDuration, namespace, secretData)
}

func getShootResources(blackholingEnabled bool, sleepDuration, namespace string, secretData map[string][]byte) (map[string][]byte, error) {
	shootRegistry := managedresources.NewRegistry(kubernetes.ShootScheme, kubernetes.ShootCodec, kubernetes.ShootSerializer)

	if secretData == nil {
		return nil, fmt.Errorf("missing filter list secret data")
	}
	for _, key := range []string{constants.KeyIPV4List, constants.KeyIPV6List} {
		if _, ok := secretData[key]; !ok {
			return nil, fmt.Errorf("missing key %q in filter list secret data", key)
		}
	}

	checksumEgressFilter := utils.ComputeSecretChecksum(secretData)

	var objects []client.Object
	secret := &corev1.Secret{
		ObjectMeta: metav1.ObjectMeta{
			Name:      constants.EgressFilterSecretName,
			Namespace: namespace,
		},
		Type: corev1.SecretTypeOpaque,
		Data: secretData,
	}
	objects = append(objects, secret)
<<<<<<< HEAD
	serviceAccountName := ""
=======
>>>>>>> 0951bc05

	daemonset, err := buildDaemonset(checksumEgressFilter, blackholingEnabled, sleepDuration, namespace)
	if err != nil {
		return nil, err
	}
	objects = append(objects, daemonset)

	shootResources, err := shootRegistry.AddAllAndSerialize(objects...)
	if err != nil {
		return nil, err
	}
	return shootResources, nil
}

func buildDaemonset(checksumEgressFilter string, blackholingEnabled bool, sleepDuration, namespace string) (client.Object, error) {
	var (
		requestCPU, _                        = resource.ParseQuantity("50m")
		requestMemory, _                     = resource.ParseQuantity("64Mi")
		limitMemory, _                       = resource.ParseQuantity("256Mi")
		defaultMode      int32               = 0400
		zero             int64               = 0
		hostPathType     corev1.HostPathType = corev1.HostPathFileOrCreate
	)

	labels := map[string]string{
		"k8s-app":             "egress-filter-applier",
		"gardener.cloud/role": "system-component",
	}

	imageName := constants.ImageEgressFilter
	image, err := imagevector.ImageVector().FindImage(imageName)
	if err != nil {
		return nil, fmt.Errorf("failed to find image version for %s: %v", imageName, err)
	}

	ds := &appsv1.DaemonSet{
		ObjectMeta: metav1.ObjectMeta{
			Name:      constants.ApplicationName,
			Namespace: namespace,
			Labels:    labels,
		},
		Spec: appsv1.DaemonSetSpec{
			RevisionHistoryLimit: ptr.To(int32(5)),
			Selector:             &metav1.LabelSelector{MatchLabels: labels},
			UpdateStrategy: appsv1.DaemonSetUpdateStrategy{
				Type: appsv1.RollingUpdateDaemonSetStrategyType,
				RollingUpdate: &appsv1.RollingUpdateDaemonSet{
					MaxUnavailable: &intstr.IntOrString{Type: intstr.String, StrVal: "100%"},
				},
			},
			Template: corev1.PodTemplateSpec{
				ObjectMeta: metav1.ObjectMeta{
					Labels: labels,
					Annotations: map[string]string{
						"checksum/" + constants.EgressFilterSecretName: checksumEgressFilter,
					},
				},
				Spec: corev1.PodSpec{
					HostNetwork:                   true,
					PriorityClassName:             "system-node-critical",
					TerminationGracePeriodSeconds: &zero,
					Tolerations: []corev1.Toleration{
						{
							Effect:   corev1.TaintEffectNoSchedule,
							Operator: corev1.TolerationOpExists,
						},
						{
							Key:      "CriticalAddonsOnly",
							Operator: corev1.TolerationOpExists,
						},
						{
							Effect:   corev1.TaintEffectNoExecute,
							Operator: corev1.TolerationOpExists,
						},
					},
					AutomountServiceAccountToken: ptr.To(false),
					Containers: []corev1.Container{{
						Name:            constants.ApplicationName,
						Image:           image.String(),
						ImagePullPolicy: corev1.PullIfNotPresent,
						Command:         []string{"/filter-updater"},
						Args: []string{
							fmt.Sprintf("-blackholing=%s", strconv.FormatBool(blackholingEnabled)),
							fmt.Sprintf("-filter-list-dir=%s", constants.FilterListPath),
							fmt.Sprintf("-filter-list-ipv4=%s", constants.KeyIPV4List),
							fmt.Sprintf("-filter-list-ipv6=%s", constants.KeyIPV6List),
							fmt.Sprintf("-sleep-duration=%s", sleepDuration),
						},
						Resources: corev1.ResourceRequirements{
							Requests: corev1.ResourceList{
								corev1.ResourceCPU:    requestCPU,
								corev1.ResourceMemory: requestMemory,
							},
							Limits: corev1.ResourceList{
								corev1.ResourceMemory: limitMemory,
							},
						},
						SecurityContext: &corev1.SecurityContext{
							Capabilities: &corev1.Capabilities{
								Add: []corev1.Capability{"NET_ADMIN"},
							},
						},
						VolumeMounts: []corev1.VolumeMount{
							{
								Name:      constants.FilterListPath,
								ReadOnly:  true,
								MountPath: fmt.Sprintf("/%s", constants.FilterListPath),
							},
							{
								Name:      constants.XtablesLockName,
								ReadOnly:  false,
								MountPath: constants.XtablesLockPath,
							},
						},
					}},
					Volumes: []corev1.Volume{
						{
							Name: constants.FilterListPath,
							VolumeSource: corev1.VolumeSource{
								Secret: &corev1.SecretVolumeSource{
									SecretName:  constants.EgressFilterSecretName,
									DefaultMode: &defaultMode,
								},
							},
						},
						{
							Name: constants.XtablesLockName,
							VolumeSource: corev1.VolumeSource{
								HostPath: &corev1.HostPathVolumeSource{
									Path: constants.XtablesLockPath,
									Type: &hostPathType,
								},
							},
						},
					},
				},
			},
		},
	}

	if ds.Spec.Template.Spec.SecurityContext == nil {
		ds.Spec.Template.Spec.SecurityContext = &corev1.PodSecurityContext{}
	}

	ds.Spec.Template.Spec.SecurityContext.SeccompProfile = &corev1.SeccompProfile{
		Type: corev1.SeccompProfileTypeRuntimeDefault,
	}

	return ds, nil
}<|MERGE_RESOLUTION|>--- conflicted
+++ resolved
@@ -102,10 +102,7 @@
 
 	if a.serviceConfig.EgressFilter != nil {
 		blackholingEnabled = a.serviceConfig.EgressFilter.BlackholingEnabled
-<<<<<<< HEAD
-=======
-
->>>>>>> 0951bc05
+
 		if a.serviceConfig.EgressFilter.SleepDuration != nil {
 			sleepDuration = a.serviceConfig.EgressFilter.SleepDuration.Duration.String()
 		}
@@ -278,10 +275,6 @@
 		Data: secretData,
 	}
 	objects = append(objects, secret)
-<<<<<<< HEAD
-	serviceAccountName := ""
-=======
->>>>>>> 0951bc05
 
 	daemonset, err := buildDaemonset(checksumEgressFilter, blackholingEnabled, sleepDuration, namespace)
 	if err != nil {
